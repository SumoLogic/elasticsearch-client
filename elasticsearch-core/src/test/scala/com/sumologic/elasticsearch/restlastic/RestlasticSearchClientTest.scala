--- conflicted
+++ resolved
@@ -486,7 +486,6 @@
       regexQueryFuture2.futureValue.sourceAsMap.toSet should be(Set(Map("f1" -> "regexFilter1", "f2" -> 1, "text" -> "text1"),  Map("f1" -> "regexFilter2", "f2" -> 1, "text" -> "text2")))
     }
 
-<<<<<<< HEAD
     "support buckets inside buckets" in {
       // https://www.elastic.co/guide/en/elasticsearch/guide/current/_buckets_inside_buckets.html
       val doc1 = Document("agg_doc1", Map("make" -> "honda", "color" -> "red"))
@@ -508,7 +507,8 @@
       val expected = Bucket(Map("doc_count_error_upper_bound" -> 0, "sum_other_doc_count" -> 0, "buckets" -> List(Map("key" -> "honda", "doc_count" -> 3, "color" -> Map("doc_count_error_upper_bound" -> 0, "sum_other_doc_count" -> 0, "buckets" -> List(Map("key" -> "black", "doc_count" -> 2), Map("key" -> "red", "doc_count" -> 1)))))))
       val aggregationsQueryFuture = restClient.bucketAggregation(index, tpe, aggregationsQuery)
       aggregationsQueryFuture.futureValue should be(expected)
-=======
+    }
+
     "Support NestedQuery" in {
       // https://www.elastic.co/guide/en/elasticsearch/reference/2.3/query-dsl-nested-query.html
       val metadataMapping = Mapping(tpe, IndexMapping(Map("user" -> NestedFieldMapping), EnabledFieldMapping(true), None))
@@ -614,7 +614,6 @@
         sourceFilter = None)
       )
       sortQueryDescFuture.futureValue.sourceAsMap should be(Seq(Map("f1" -> "distanceSortDoc", "location" ->  "1, 1"), Map("f1" -> "distanceSortDoc", "location" -> "40.715, -74.011")))
->>>>>>> b4e8d8f8
     }
   }
 }
