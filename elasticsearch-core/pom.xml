--- conflicted
+++ resolved
@@ -23,16 +23,6 @@
 
   <dependencies>
     <!-- Sumo Test Dependencies. -->
-<<<<<<< HEAD
-=======
-    <dependency>
-      <groupId>com.sumologic.elasticsearch</groupId>
-      <artifactId>elasticsearch-test</artifactId>
-      <version>2.0.8-SNAPSHOT</version>
-      <scope>test</scope>
-    </dependency>
->>>>>>> 0e17dd0d
-
     <dependency>
       <groupId>org.scalatest</groupId>
       <artifactId>scalatest_${scala.version.major}</artifactId>
