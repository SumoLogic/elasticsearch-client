--- conflicted
+++ resolved
@@ -3,20 +3,12 @@
   <artifactId>elasticsearch-core</artifactId>
   <name>elasticsearch-core</name>
   <packaging>jar</packaging>
-<<<<<<< HEAD
-  <version>1.0.5-SNAPSHOT</version>
-=======
-  <version>1.0.7-SNAPSHOT</version>
->>>>>>> d9969341
+  <version>1.0.8-SNAPSHOT</version>
 
   <parent>
     <artifactId>all</artifactId>
     <groupId>com.sumologic.elasticsearch</groupId>
-<<<<<<< HEAD
-    <version>1.0.5-SNAPSHOT</version>
-=======
-    <version>1.0.7-SNAPSHOT</version>
->>>>>>> d9969341
+    <version>1.0.8-SNAPSHOT</version>
     <relativePath>../</relativePath>
   </parent>
 
@@ -34,11 +26,7 @@
     <dependency>
       <groupId>com.sumologic.elasticsearch</groupId>
       <artifactId>elasticsearch-test</artifactId>
-<<<<<<< HEAD
-      <version>1.0.5-SNAPSHOT</version>
-=======
-      <version>1.0.7-SNAPSHOT</version>
->>>>>>> d9969341
+      <version>1.0.8-SNAPSHOT</version>
       <scope>test</scope>
     </dependency>
 
